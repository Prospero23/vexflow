// [VexFlow](https://vexflow.com) - Copyright (c) Mohit Muthanna 2010.
// MIT License

import { Bend } from './bend';
import { Modifier } from './modifier';
import { ModifierContext, ModifierContextState } from './modifiercontext';
import { RenderContext } from './rendercontext';
<<<<<<< HEAD
import { Category } from './typeguard';
=======
import { Tables } from './tables';
>>>>>>> 42baa681

export interface VibratoRenderOptions {
  wave_height: number;
  wave_girth: number;
  vibrato_width: number;
  harsh: boolean;
  wave_width: number;
}

/** `Vibrato` implements diverse vibratos. */
export class Vibrato extends Modifier {
  static get CATEGORY(): string {
    return Category.Vibrato;
  }

  public render_options: VibratoRenderOptions;

  /** Arrange vibratos inside a `ModifierContext`. */
  static format(vibratos: Vibrato[], state: ModifierContextState, context: ModifierContext): boolean {
    if (!vibratos || vibratos.length === 0) return false;

    // Vibratos are always on top.
    let text_line = state.top_text_line;
    let width = 0;
    let shift = state.right_shift - 7;

    // If there's a bend, drop the text line
    const bends = context.getMembers(Bend.CATEGORY) as Bend[];
    if (bends && bends.length > 0) {
      const bendHeight =
        bends.map((bb) => bb.getTextHeight()).reduce((a, b) => (a > b ? a : b)) / Tables.STAVE_LINE_DISTANCE;
      text_line = text_line - (bendHeight + 1);
    } else {
      state.top_text_line += 1;
    }

    // Format Vibratos
    for (let i = 0; i < vibratos.length; ++i) {
      const vibrato = vibratos[i];
      vibrato.setXShift(shift);
      vibrato.setTextLine(text_line);
      width += vibrato.getWidth();
      shift += width;
    }

    state.right_shift += width;
    return true;
  }

  constructor() {
    super();

    this.position = Modifier.Position.RIGHT;
    this.render_options = {
      harsh: false,
      vibrato_width: 20,
      wave_height: 6,
      wave_width: 4,
      wave_girth: 2,
    };

    this.setVibratoWidth(this.render_options.vibrato_width);
  }

  /** Set harsh vibrato. */
  setHarsh(harsh: boolean): this {
    this.render_options.harsh = harsh;
    return this;
  }

  /** Set vibrato width in pixels. */
  setVibratoWidth(width: number): this {
    this.render_options.vibrato_width = width;
    this.setWidth(width);
    return this;
  }

  /** Draw the vibrato on the rendering context. */
  draw(): void {
    const ctx = this.checkContext();
    const note = this.checkAttachedNote();
    this.setRendered();

    const start = note.getModifierStartXY(Modifier.Position.RIGHT, this.index);

    const vx = start.x + this.x_shift;
    const vy = note.getYForTopText(this.text_line) + 2;

    Vibrato.renderVibrato(ctx, vx, vy, this.render_options);
  }

  /**
   * Static rendering method that can be called from
   * other classes (e.g. VibratoBracket).
   */
  static renderVibrato(ctx: RenderContext, x: number, y: number, opts: VibratoRenderOptions): void {
    const { harsh, vibrato_width, wave_width, wave_girth, wave_height } = opts;
    const num_waves = vibrato_width / wave_width;

    ctx.beginPath();

    let i;
    if (harsh) {
      ctx.moveTo(x, y + wave_girth + 1);
      for (i = 0; i < num_waves / 2; ++i) {
        ctx.lineTo(x + wave_width, y - wave_height / 2);
        x += wave_width;
        ctx.lineTo(x + wave_width, y + wave_height / 2);
        x += wave_width;
      }
      for (i = 0; i < num_waves / 2; ++i) {
        ctx.lineTo(x - wave_width, y - wave_height / 2 + wave_girth + 1);
        x -= wave_width;
        ctx.lineTo(x - wave_width, y + wave_height / 2 + wave_girth + 1);
        x -= wave_width;
      }
      ctx.fill();
    } else {
      ctx.moveTo(x, y + wave_girth);
      for (i = 0; i < num_waves / 2; ++i) {
        ctx.quadraticCurveTo(x + wave_width / 2, y - wave_height / 2, x + wave_width, y);
        x += wave_width;
        ctx.quadraticCurveTo(x + wave_width / 2, y + wave_height / 2, x + wave_width, y);
        x += wave_width;
      }

      for (i = 0; i < num_waves / 2; ++i) {
        ctx.quadraticCurveTo(x - wave_width / 2, y + wave_height / 2 + wave_girth, x - wave_width, y + wave_girth);
        x -= wave_width;
        ctx.quadraticCurveTo(x - wave_width / 2, y - wave_height / 2 + wave_girth, x - wave_width, y + wave_girth);
        x -= wave_width;
      }
      ctx.fill();
    }
  }
}<|MERGE_RESOLUTION|>--- conflicted
+++ resolved
@@ -5,11 +5,8 @@
 import { Modifier } from './modifier';
 import { ModifierContext, ModifierContextState } from './modifiercontext';
 import { RenderContext } from './rendercontext';
-<<<<<<< HEAD
+import { Tables } from './tables';
 import { Category } from './typeguard';
-=======
-import { Tables } from './tables';
->>>>>>> 42baa681
 
 export interface VibratoRenderOptions {
   wave_height: number;
