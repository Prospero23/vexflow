--- conflicted
+++ resolved
@@ -8,12 +8,8 @@
 //
 // See `tests/chordsymbol_tests.js` for usage examples.
 
-<<<<<<< HEAD
-import { Vex } from './vex';
-=======
 import { RuntimeError, log } from './util';
 import { DefaultFontStack } from './font';
->>>>>>> 268cd9a0
 import { Flow } from './tables';
 import { Glyph } from './glyph';
 import { TextFont } from './textfont';
