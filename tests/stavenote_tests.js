--- conflicted
+++ resolved
@@ -61,148 +61,78 @@
 
   var note = new Vex.Flow.StaveNote(
       { keys: ["c/4", "e/4", "g/4"], duration: "w"});
-<<<<<<< HEAD
-  equal(note.getTicks(), BEAT * 4, "Whole note has 4 beats");
-  equal(note.getNoteType(), "n", "Note type is 'n' for normal note");
-=======
-  equals(note.getTicks().value(), BEAT * 4, "Whole note has 4 beats");
-  equals(note.getNoteType(), "n", "Note type is 'n' for normal note");
->>>>>>> bc6c51e1
+  equal(note.getTicks().value(), BEAT * 4, "Whole note has 4 beats");
+  equal(note.getNoteType(), "n", "Note type is 'n' for normal note");
 
   note = new Vex.Flow.StaveNote(
       { keys: ["c/4", "e/4", "g/4"], duration: "q"});
-<<<<<<< HEAD
-  equal(note.getTicks(), BEAT, "Quarter note has 1 beats");
-  equal(note.getNoteType(), "n", "Note type is 'n' for normal note");
-=======
-  equals(note.getTicks().value(), BEAT, "Quarter note has 1 beats");
-  equals(note.getNoteType(), "n", "Note type is 'n' for normal note");
->>>>>>> bc6c51e1
+  equal(note.getTicks().value(), BEAT, "Quarter note has 1 beats");
+  equal(note.getNoteType(), "n", "Note type is 'n' for normal note");
 
   note = new Vex.Flow.StaveNote(
       { keys: ["c/4", "e/4", "g/4"], duration: "hd"});
-<<<<<<< HEAD
-  equal(note.getTicks(), BEAT * 3, "Dotted half note has 3 beats");
-  equal(note.getNoteType(), "n", "Note type is 'n' for normal note");
-=======
-  equals(note.getTicks().value(), BEAT * 3, "Dotted half note has 3 beats");
-  equals(note.getNoteType(), "n", "Note type is 'n' for normal note");
->>>>>>> bc6c51e1
+  equal(note.getTicks().value(), BEAT * 3, "Dotted half note has 3 beats");
+  equal(note.getNoteType(), "n", "Note type is 'n' for normal note");
 
   note = new Vex.Flow.StaveNote(
       { keys: ["c/4", "e/4", "g/4"], duration: "hdd"});
-<<<<<<< HEAD
-  equal(note.getTicks(), BEAT * 3.5, "Double-dotted half note has 3.5 beats");
-  equal(note.getNoteType(), "n", "Note type is 'n' for normal note");
-=======
-  equals(note.getTicks().value(), BEAT * 3.5, "Double-dotted half note has 3.5 beats");
-  equals(note.getNoteType(), "n", "Note type is 'n' for normal note");
->>>>>>> bc6c51e1
+  equal(note.getTicks().value(), BEAT * 3.5, "Double-dotted half note has 3.5 beats");
+  equal(note.getNoteType(), "n", "Note type is 'n' for normal note");
 
   note = new Vex.Flow.StaveNote(
       { keys: ["c/4", "e/4", "g/4"], duration: "hddd"});
-<<<<<<< HEAD
-  equal(note.getTicks(), BEAT * 3.75, "Triple-dotted half note has 3.75 beats");
-  equal(note.getNoteType(), "n", "Note type is 'n' for normal note");
-=======
-  equals(note.getTicks().value(), BEAT * 3.75, "Triple-dotted half note has 3.75 beats");
-  equals(note.getNoteType(), "n", "Note type is 'n' for normal note");
->>>>>>> bc6c51e1
+  equal(note.getTicks().value(), BEAT * 3.75, "Triple-dotted half note has 3.75 beats");
+  equal(note.getNoteType(), "n", "Note type is 'n' for normal note");
 
   note = new Vex.Flow.StaveNote(
       { keys: ["c/4", "e/4", "g/4"], duration: "hdr"});
-<<<<<<< HEAD
-  equal(note.getTicks(), BEAT * 3, "Dotted half rest has 3 beats");
+  equal(note.getTicks().value(), BEAT * 3, "Dotted half rest has 3 beats");
   equal(note.getNoteType(), "r", "Note type is 'r' for rest");
-=======
-  equals(note.getTicks().value(), BEAT * 3, "Dotted half rest has 3 beats");
-  equals(note.getNoteType(), "r", "Note type is 'r' for rest");
->>>>>>> bc6c51e1
 
   note = new Vex.Flow.StaveNote(
       { keys: ["c/4", "e/4", "g/4"], duration: "hddr"});
-<<<<<<< HEAD
-  equal(note.getTicks(), BEAT * 3.5, "Double-dotted half rest has 3.5 beats");
+  equal(note.getTicks().value(), BEAT * 3.5, "Double-dotted half rest has 3.5 beats");
   equal(note.getNoteType(), "r", "Note type is 'r' for rest");
-=======
-  equals(note.getTicks().value(), BEAT * 3.5, "Double-dotted half rest has 3.5 beats");
-  equals(note.getNoteType(), "r", "Note type is 'r' for rest");
->>>>>>> bc6c51e1
 
   note = new Vex.Flow.StaveNote(
       { keys: ["c/4", "e/4", "g/4"], duration: "hdddr"});
-<<<<<<< HEAD
-  equal(note.getTicks(), BEAT * 3.75, "Triple-dotted half rest has 3.75 beats");
+  equal(note.getTicks().value(), BEAT * 3.75, "Triple-dotted half rest has 3.75 beats");
   equal(note.getNoteType(), "r", "Note type is 'r' for rest");
-=======
-  equals(note.getTicks().value(), BEAT * 3.75, "Triple-dotted half rest has 3.75 beats");
-  equals(note.getNoteType(), "r", "Note type is 'r' for rest");
->>>>>>> bc6c51e1
 
   note = new Vex.Flow.StaveNote(
       { keys: ["c/4", "e/4", "g/4"], duration: "qdh"});
-<<<<<<< HEAD
-  equal(note.getTicks(), BEAT * 1.5,
+  equal(note.getTicks().value(), BEAT * 1.5,
          "Dotted harmonic quarter note has 1.5 beats");
   equal(note.getNoteType(), "h", "Note type is 'h' for harmonic note");
-=======
-  equals(note.getTicks().value(), BEAT * 1.5, "Dotted harmonic quarter note has 1.5 beats");
-  equals(note.getNoteType(), "h", "Note type is 'h' for harmonic note");
->>>>>>> bc6c51e1
 
   note = new Vex.Flow.StaveNote(
       { keys: ["c/4", "e/4", "g/4"], duration: "qddh"});
-<<<<<<< HEAD
-  equal(note.getTicks(), BEAT * 1.75,
+  equal(note.getTicks().value(), BEAT * 1.75,
          "Double-dotted harmonic quarter note has 1.75 beats");
   equal(note.getNoteType(), "h", "Note type is 'h' for harmonic note");
-=======
-  equals(note.getTicks().value(), BEAT * 1.75, "Double-dotted harmonic quarter note has 1.75 beats");
-  equals(note.getNoteType(), "h", "Note type is 'h' for harmonic note");
->>>>>>> bc6c51e1
 
   note = new Vex.Flow.StaveNote(
       { keys: ["c/4", "e/4", "g/4"], duration: "qdddh"});
-<<<<<<< HEAD
-  equal(note.getTicks(), BEAT * 1.875,
+  equal(note.getTicks().value(), BEAT * 1.875,
          "Triple-dotted harmonic quarter note has 1.875 beats");
   equal(note.getNoteType(), "h", "Note type is 'h' for harmonic note");
-=======
-  equals(note.getTicks().value(), BEAT * 1.875, "Triple-dotted harmonic quarter note has 1.875 beats");
-  equals(note.getNoteType(), "h", "Note type is 'h' for harmonic note");
->>>>>>> bc6c51e1
 
   note = new Vex.Flow.StaveNote(
       { keys: ["c/4", "e/4", "g/4"], duration: "8dm"});
-<<<<<<< HEAD
-  equal(note.getTicks(), BEAT * 0.75, "Dotted muted 8th note has 0.75 beats");
+  equal(note.getTicks().value(), BEAT * 0.75, "Dotted muted 8th note has 0.75 beats");
   equal(note.getNoteType(), "m", "Note type is 'm' for muted note");
-=======
-  equals(note.getTicks().value(), BEAT * 0.75, "Dotted muted 8th note has 0.75 beats");
-  equals(note.getNoteType(), "m", "Note type is 'm' for muted note");
->>>>>>> bc6c51e1
 
   note = new Vex.Flow.StaveNote(
       { keys: ["c/4", "e/4", "g/4"], duration: "8ddm"});
-<<<<<<< HEAD
-  equal(note.getTicks(), BEAT * 0.875,
+  equal(note.getTicks().value(), BEAT * 0.875,
          "Double-dotted muted 8th note has 0.875 beats");
   equal(note.getNoteType(), "m", "Note type is 'm' for muted note");
-=======
-  equals(note.getTicks().value(), BEAT * 0.875, "Double-dotted muted 8th note has 0.875 beats");
-  equals(note.getNoteType(), "m", "Note type is 'm' for muted note");
->>>>>>> bc6c51e1
 
   note = new Vex.Flow.StaveNote(
       { keys: ["c/4", "e/4", "g/4"], duration: "8dddm"});
-<<<<<<< HEAD
-  equal(note.getTicks(), BEAT * 0.9375,
+  equal(note.getTicks().value(), BEAT * 0.9375,
          "Triple-dotted muted 8th note has 0.9375 beats");
   equal(note.getNoteType(), "m", "Note type is 'm' for muted note");
-=======
-  equals(note.getTicks().value(), BEAT * 0.9375, "Triple-dotted muted 8th note has 0.9375 beats");
-  equals(note.getNoteType(), "m", "Note type is 'm' for muted note");
->>>>>>> bc6c51e1
 
   try {
     new Vex.Flow.StaveNote(
@@ -237,176 +167,106 @@
 
   var note = new Vex.Flow.StaveNote(
       { keys: ["c/4", "e/4", "g/4"], duration: "1"});
-<<<<<<< HEAD
-  equal(note.getTicks(), BEAT * 4, "Whole note has 4 beats");
-  equal(note.getNoteType(), "n", "Note type is 'n' for normal note");
-=======
-  equals(note.getTicks().value(), BEAT * 4, "Whole note has 4 beats");
-  equals(note.getNoteType(), "n", "Note type is 'n' for normal note");
->>>>>>> bc6c51e1
+  equal(note.getTicks().value(), BEAT * 4, "Whole note has 4 beats");
+  equal(note.getNoteType(), "n", "Note type is 'n' for normal note");
 
   note = new Vex.Flow.StaveNote(
       { keys: ["c/4", "e/4", "g/4"], duration: "4"});
-<<<<<<< HEAD
-  equal(note.getTicks(), BEAT, "Quarter note has 1 beats");
-  equal(note.getNoteType(), "n", "Note type is 'n' for normal note");
-=======
-  equals(note.getTicks().value(), BEAT, "Quarter note has 1 beats");
-  equals(note.getNoteType(), "n", "Note type is 'n' for normal note");
->>>>>>> bc6c51e1
+  equal(note.getTicks().value(), BEAT, "Quarter note has 1 beats");
+  equal(note.getNoteType(), "n", "Note type is 'n' for normal note");
 
   note = new Vex.Flow.StaveNote(
       { keys: ["c/4", "e/4", "g/4"], duration: "2", dots: 1});
-<<<<<<< HEAD
-  equal(note.getTicks(), BEAT * 3, "Dotted half note has 3 beats");
-  equal(note.getNoteType(), "n", "Note type is 'n' for normal note");
-=======
-  equals(note.getTicks().value(), BEAT * 3, "Dotted half note has 3 beats");
-  equals(note.getNoteType(), "n", "Note type is 'n' for normal note");
->>>>>>> bc6c51e1
+  equal(note.getTicks().value(), BEAT * 3, "Dotted half note has 3 beats");
+  equal(note.getNoteType(), "n", "Note type is 'n' for normal note");
 
   note = new Vex.Flow.StaveNote(
       { keys: ["c/4", "e/4", "g/4"], duration: "2", dots: 2});
-<<<<<<< HEAD
-  equal(note.getTicks(), BEAT * 3.5, "Double-dotted half note has 3.5 beats");
-  equal(note.getNoteType(), "n", "Note type is 'n' for normal note");
-=======
-  equals(note.getTicks().value(), BEAT * 3.5, "Double-dotted half note has 3.5 beats");
-  equals(note.getNoteType(), "n", "Note type is 'n' for normal note");
->>>>>>> bc6c51e1
+  equal(note.getTicks().value(), BEAT * 3.5, "Double-dotted half note has 3.5 beats");
+  equal(note.getNoteType(), "n", "Note type is 'n' for normal note");
 
   note = new Vex.Flow.StaveNote(
       { keys: ["c/4", "e/4", "g/4"], duration: "2", dots: 3});
-<<<<<<< HEAD
-  equal(note.getTicks(), BEAT * 3.75,
+  equal(note.getTicks().value(), BEAT * 3.75,
          "Triple-dotted half note has 3.75 beats");
   equal(note.getNoteType(), "n", "Note type is 'n' for normal note");
-=======
-  equals(note.getTicks().value(), BEAT * 3.75, "Triple-dotted half note has 3.75 beats");
-  equals(note.getNoteType(), "n", "Note type is 'n' for normal note");
->>>>>>> bc6c51e1
 
   note = new Vex.Flow.StaveNote(
       { keys: ["c/4", "e/4", "g/4"], duration: "2", dots: 1, type: "r"});
-<<<<<<< HEAD
-  equal(note.getTicks(), BEAT * 3, "Dotted half rest has 3 beats");
+  equal(note.getTicks().value(), BEAT * 3, "Dotted half rest has 3 beats");
   equal(note.getNoteType(), "r", "Note type is 'r' for rest");
-=======
-  equals(note.getTicks().value(), BEAT * 3, "Dotted half rest has 3 beats");
-  equals(note.getNoteType(), "r", "Note type is 'r' for rest");
->>>>>>> bc6c51e1
 
   note = new Vex.Flow.StaveNote(
       { keys: ["c/4", "e/4", "g/4"], duration: "2", dots: 2, type: "r"});
-<<<<<<< HEAD
-  equal(note.getTicks(), BEAT * 3.5, "Double-dotted half rest has 3.5 beats");
+  equal(note.getTicks().value(), BEAT * 3.5, "Double-dotted half rest has 3.5 beats");
   equal(note.getNoteType(), "r", "Note type is 'r' for rest");
-=======
-  equals(note.getTicks().value(), BEAT * 3.5, "Double-dotted half rest has 3.5 beats");
-  equals(note.getNoteType(), "r", "Note type is 'r' for rest");
->>>>>>> bc6c51e1
 
   note = new Vex.Flow.StaveNote(
       { keys: ["c/4", "e/4", "g/4"], duration: "2", dots: 3, type: "r"});
-<<<<<<< HEAD
-  equal(note.getTicks(), BEAT * 3.75,
+  equal(note.getTicks().value(), BEAT * 3.75,
          "Triple-dotted half rest has 3.75 beats");
   equal(note.getNoteType(), "r", "Note type is 'r' for rest");
-=======
-  equals(note.getTicks().value(), BEAT * 3.75, "Triple-dotted half rest has 3.75 beats");
-  equals(note.getNoteType(), "r", "Note type is 'r' for rest");
->>>>>>> bc6c51e1
 
   note = new Vex.Flow.StaveNote(
       { keys: ["c/4", "e/4", "g/4"], duration: "4", dots: 1, type: "h"});
-<<<<<<< HEAD
-  equal(note.getTicks(), BEAT * 1.5,
+  equal(note.getTicks().value(), BEAT * 1.5,
          "Dotted harmonic quarter note has 1.5 beats");
   equal(note.getNoteType(), "h", "Note type is 'h' for harmonic note");
-=======
-  equals(note.getTicks().value(), BEAT * 1.5, "Dotted harmonic quarter note has 1.5 beats");
-  equals(note.getNoteType(), "h", "Note type is 'h' for harmonic note");
->>>>>>> bc6c51e1
 
   note = new Vex.Flow.StaveNote(
       { keys: ["c/4", "e/4", "g/4"], duration: "4", dots: 2, type: "h"});
-<<<<<<< HEAD
-  equal(note.getTicks(), BEAT * 1.75,
+  equal(note.getTicks().value(), BEAT * 1.75,
          "Double-dotted harmonic quarter note has 1.75 beats");
   equal(note.getNoteType(), "h", "Note type is 'h' for harmonic note");
-=======
-  equals(note.getTicks().value(), BEAT * 1.75, "Double-dotted harmonic quarter note has 1.75 beats");
-  equals(note.getNoteType(), "h", "Note type is 'h' for harmonic note");
->>>>>>> bc6c51e1
 
   note = new Vex.Flow.StaveNote(
       { keys: ["c/4", "e/4", "g/4"], duration: "4", dots: 3, type: "h"});
-<<<<<<< HEAD
-  equal(note.getTicks(), BEAT * 1.875,
+  equal(note.getTicks().value(), BEAT * 1.875,
          "Triple-dotted harmonic quarter note has 1.875 beats");
   equal(note.getNoteType(), "h", "Note type is 'h' for harmonic note");
-=======
-  equals(note.getTicks().value(), BEAT * 1.875, "Triple-dotted harmonic quarter note has 1.875 beats");
-  equals(note.getNoteType(), "h", "Note type is 'h' for harmonic note");
->>>>>>> bc6c51e1
 
   note = new Vex.Flow.StaveNote(
       { keys: ["c/4", "e/4", "g/4"], duration: "8", dots: 1, type: "m"});
-<<<<<<< HEAD
-  equal(note.getTicks(), BEAT * 0.75, "Dotted muted 8th note has 0.75 beats");
+  equal(note.getTicks().value(), BEAT * 0.75, "Dotted muted 8th note has 0.75 beats");
   equal(note.getNoteType(), "m", "Note type is 'm' for muted note");
-=======
-  equals(note.getTicks().value(), BEAT * 0.75, "Dotted muted 8th note has 0.75 beats");
-  equals(note.getNoteType(), "m", "Note type is 'm' for muted note");
->>>>>>> bc6c51e1
 
   note = new Vex.Flow.StaveNote(
       { keys: ["c/4", "e/4", "g/4"], duration: "8", dots: 2, type: "m"});
-<<<<<<< HEAD
-  equal(note.getTicks(), BEAT * 0.875,
+  equal(note.getTicks().value(), BEAT * 0.875,
          "Double-dotted muted 8th note has 0.875 beats");
   equal(note.getNoteType(), "m", "Note type is 'm' for muted note");
-=======
-  equals(note.getTicks().value(), BEAT * 0.875, "Double-dotted muted 8th note has 0.875 beats");
-  equals(note.getNoteType(), "m", "Note type is 'm' for muted note");
->>>>>>> bc6c51e1
 
   note = new Vex.Flow.StaveNote(
       { keys: ["c/4", "e/4", "g/4"], duration: "8", dots: 3, type: "m"});
-<<<<<<< HEAD
-  equal(note.getTicks(), BEAT * 0.9375,
+  equal(note.getTicks().value(), BEAT * 0.9375,
          "Triple-dotted muted 8th note has 0.9375 beats");
   equal(note.getNoteType(), "m", "Note type is 'm' for muted note");
 
   var note = new Vex.Flow.StaveNote(
       { keys: ["b/4"], duration: "1s"});
-  equal(note.getTicks(), BEAT * 4, "Whole note has 4 beats");
+  equal(note.getTicks().value(), BEAT * 4, "Whole note has 4 beats");
   equal(note.getNoteType(), "s", "Note type is 's' for slash note");
 
   var note = new Vex.Flow.StaveNote(
       { keys: ["b/4"], duration: "4s"});
-  equal(note.getTicks(), BEAT, "Quarter note has 1 beats");
+  equal(note.getTicks().value(), BEAT, "Quarter note has 1 beats");
   equal(note.getNoteType(), "s", "Note type is 's' for slash note");
 
   var note = new Vex.Flow.StaveNote(
       { keys: ["b/4"], duration: "2s", dots: 1});
-  equal(note.getTicks(), BEAT * 3, "Dotted half note has 3 beats");
+  equal(note.getTicks().value(), BEAT * 3, "Dotted half note has 3 beats");
   equal(note.getNoteType(), "s", "Note type is 's' for slash note");
 
   var note = new Vex.Flow.StaveNote(
       { keys: ["b/4"], duration: "2s", dots: 2});
-  equal(note.getTicks(), BEAT * 3.5, "Double-dotted half note has 3.5 beats");
+  equal(note.getTicks().value(), BEAT * 3.5, "Double-dotted half note has 3.5 beats");
   equal(note.getNoteType(), "s", "Note type is 's' for slash note");
 
   var note = new Vex.Flow.StaveNote(
       { keys: ["b/4"], duration: "2s", dots: 3});
-  equal(note.getTicks(), BEAT * 3.75,
+  equal(note.getTicks().value(), BEAT * 3.75,
          "Triple-dotted half note has 3.75 beats");
   equal(note.getNoteType(), "s", "Note type is 's' for slash note");
-=======
-  equals(note.getTicks().value(), BEAT * 0.9375, "Triple-dotted muted 8th note has 0.9375 beats");
-  equals(note.getNoteType(), "m", "Note type is 'm' for muted note");
->>>>>>> bc6c51e1
 
   try {
     new Vex.Flow.StaveNote(
