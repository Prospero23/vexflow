--- conflicted
+++ resolved
@@ -209,12 +209,7 @@
     this.setRendered();
     ctx.openGroup('timesignature', this.getAttribute('id'));
     this.drawAt(ctx, stave, this.x);
-<<<<<<< HEAD
-    const bb = this.getBoundingBox();
-    ctx.pointerRect(bb.getX(), bb.getY(), bb.getW(), bb.getH());
-=======
     this.drawPointerRect();
->>>>>>> e8c591c5
     ctx.closeGroup();
   }
 
