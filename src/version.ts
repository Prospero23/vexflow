<<<<<<< HEAD
export const VERSION: string = '4.0.0';
export const ID: string = 'd87705b4a161cc4676c1e8b40fcadb77da8785d1';
export const DATE: string = '2022-01-19T08:52:59.250Z';
=======
export const VERSION: string = '__VF_VERSION__';
export const ID: string = '__VF_GIT_COMMIT_ID__';
export const DATE: string = '__VF_BUILD_DATE__';
>>>>>>> 42baa681
<|MERGE_RESOLUTION|>--- conflicted
+++ resolved
@@ -1,9 +1,3 @@
-<<<<<<< HEAD
-export const VERSION: string = '4.0.0';
-export const ID: string = 'd87705b4a161cc4676c1e8b40fcadb77da8785d1';
-export const DATE: string = '2022-01-19T08:52:59.250Z';
-=======
 export const VERSION: string = '__VF_VERSION__';
 export const ID: string = '__VF_GIT_COMMIT_ID__';
-export const DATE: string = '__VF_BUILD_DATE__';
->>>>>>> 42baa681
+export const DATE: string = '__VF_BUILD_DATE__';