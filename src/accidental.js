--- conflicted
+++ resolved
@@ -517,15 +517,8 @@
     } = this;
 
     this.checkContext();
-<<<<<<< HEAD
     this.checkAttachedNote();
     this.setRendered();
-=======
-
-    if (!(note && index != null)) {
-      throw new RuntimeError('NoAttachedNote', "Can't draw accidental without a note and index.");
-    }
->>>>>>> faf894c4
 
     // Figure out the start `x` and `y` coordinates for note and index.
     const start = note.getModifierStartXY(position, index);
