// Copyright (c) 2023-present VexFlow contributors: https://github.com/vexflow/vexflow/graphs/contributors
// MIT License
// Co-author: Benjamin W. Bohl

import { Glyphs } from './glyphs';
import { Metrics } from './metrics';
import { Stave } from './stave';
import { StaveModifier, StaveModifierPosition } from './stavemodifier';
import { Category } from './typeguard';
import { log } from './util';

// eslint-disable-next-line
function L(...args: any[]) {
  if (Clef.DEBUG) log('VexFlow.Clef', args);
}

/**
 * Clef implements various types of clefs that can be rendered on a stave.
 *
 * See `tests/clef_tests.ts` for usage examples.
 */
export class Clef extends StaveModifier {
  /** To enable logging for this class, set `VexFlow.Clef.DEBUG` to `true`. */
  static DEBUG: boolean = false;

  static get CATEGORY(): string {
    return Category.Clef;
  }

  /**
   * The attribute `clef` must be a key from
   * `Clef.types`
   */
  code = Clef.types['treble'].code;
  line = Clef.types['treble'].line;

  protected size = 'default';
  protected type = 'treble';

  /**
   * Every clef name is associated with a glyph code from the font file
   * and a default stave line number.
   */
  static get types(): Record<string, { code: string; line: number }> {
    const { gClef, fClef, cClef, unpitchedPercussionClef1, sixStringTabClef } = Glyphs;

    return {
      treble: {
        code: gClef,
        line: 3,
      },
      bass: {
        code: fClef,
        line: 1,
      },
      alto: {
        code: cClef,
        line: 2,
      },
      tenor: {
        code: cClef,
        line: 1,
      },
      percussion: {
        code: unpitchedPercussionClef1,
        line: 2,
      },
      soprano: {
        code: cClef,
        line: 4,
      },
      'mezzo-soprano': {
        code: cClef,
        line: 3,
      },
      'baritone-c': {
        code: cClef,
        line: 0,
      },
      'baritone-f': {
        code: fClef,
        line: 2,
      },
      subbass: {
        code: fClef,
        line: 0,
      },
      french: {
        code: gClef,
        line: 4,
      },
      tab: {
        code: sixStringTabClef,
        line: 2.5,
      },
    };
  }

  /** Create a new clef. */
  constructor(type: string, size?: string, annotation?: string) {
    super();

    this.setPosition(StaveModifierPosition.BEGIN);
    this.setType(type, size, annotation);
    L('Creating clef:', type);
  }

  /** Set clef type, size and annotation. */
  setType(type: string, size: string = 'default', annotation?: string): this {
    this.type = type;
    this.code = Clef.types[type].code;
    this.line = Clef.types[type].line;
    this.size = size ?? 'default';

    // If an annotation, such as 8va, is specified, add it to the Clef object.
    if (annotation === '8va') {
      if (this.code === Glyphs.gClef) {
        this.code = Glyphs.gClef8va;
      }
      if (this.code === Glyphs.fClef) {
        this.code = Glyphs.fClef8va;
      }
    }
    if (annotation === '8vb') {
      if (this.code === Glyphs.gClef) {
        this.code = Glyphs.gClef8vb;
      }
      if (this.code === Glyphs.fClef) {
        this.code = Glyphs.fClef8vb;
      }
    }
    this.text = this.code;
    this.fontInfo.size = Math.floor(Clef.getPoint(this.size));

    return this;
  }

  /** Get point for clefs. */
  static getPoint(size?: string): number {
    // for sizes other than 'default', clef is 2/3 of the default value
    return size === 'default' ? Metrics.get('fontSize') : (Metrics.get('fontSize') * 2) / 3;
  }

  /** Set associated stave. */
  setStave(stave: Stave): this {
    this.stave = stave;
    return this;
  }

  /** Render clef. */
  draw(): void {
    const stave = this.checkStave();
    const ctx = stave.checkContext();
    this.setRendered();

    ctx.openGroup('clef', this.getAttribute('id'));

    this.y = stave.getYForLine(this.line);
    this.renderText(ctx, 0, 0);
<<<<<<< HEAD
    const bb = this.getBoundingBox();
    ctx.pointerRect(bb.getX(), bb.getY(), bb.getW(), bb.getH());

=======
    this.drawPointerRect();
>>>>>>> e8c591c5
    ctx.closeGroup();
  }
}<|MERGE_RESOLUTION|>--- conflicted
+++ resolved
@@ -157,13 +157,7 @@
 
     this.y = stave.getYForLine(this.line);
     this.renderText(ctx, 0, 0);
-<<<<<<< HEAD
-    const bb = this.getBoundingBox();
-    ctx.pointerRect(bb.getX(), bb.getY(), bb.getW(), bb.getH());
-
-=======
     this.drawPointerRect();
->>>>>>> e8c591c5
     ctx.closeGroup();
   }
 }