--- conflicted
+++ resolved
@@ -19,7 +19,6 @@
       runTests('Test Justification Annotation Stem Down', Annotation.justificationStemDown);
       runTests('TabNote Annotations', Annotation.tabNotes);
     },
-<<<<<<< HEAD
     buildNotesFromJson: function(json) {
       const rv = {
         notes: [],
@@ -265,10 +264,6 @@
       ok(true);
     },
     simple: function(options, contextBuilder) {
-=======
-
-    simple: function (options, contextBuilder) {
->>>>>>> 5eb92750
       var ctx = contextBuilder(options.elementId, 500, 240);
       ctx.scale(1.5, 1.5);
       ctx.fillStyle = '#221';
