// [VexFlow](http://vexflow.com) - Copyright (c) Mohit Muthanna 2010.
//
// ## Description
//
// This file implements text annotations as modifiers that can be attached to
// notes.
//
// See `tests/annotation_tests.js` for usage examples.

<<<<<<< HEAD
import { Vex } from './vex';
=======
import { RuntimeError, log } from './util';
>>>>>>> 268cd9a0
import { Flow } from './tables';
import { Modifier } from './modifier';
import { TextFont } from './textfont';
import { FontInfo } from './types/common';
import { StemmableNote } from './stemmablenote';
import { ModifierContextState } from './modifiercontext';

// To enable logging for this class. Set `Vex.Flow.Annotation.DEBUG` to `true`.
function L(
  // eslint-disable-next-line
<<<<<<< HEAD
  ...args: any[]
) {
  if (Annotation.DEBUG) Vex.L('Vex.Flow.Annotation', args);
=======
  ...args: any []) {
  if (Annotation.DEBUG) log('Vex.Flow.Annotation', args);
>>>>>>> 268cd9a0
}

enum Justify {
  LEFT = 1,
  CENTER = 2,
  RIGHT = 3,
  CENTER_STEM = 4,
}

enum VerticalJustify {
  TOP = 1,
  CENTER = 2,
  BOTTOM = 3,
  CENTER_STEM = 4,
}
export class Annotation extends Modifier {
  static DEBUG: boolean;

  note?: StemmableNote;

  protected justification: Justify;
  protected vert_justification: VerticalJustify;
  protected text: string;
  protected font: FontInfo;

  static get CATEGORY(): string {
    return 'annotations';
  }

  // Text annotations can be positioned and justified relative to the note.
  static Justify = Justify;

  static JustifyString: Record<string, number> = {
    left: Annotation.Justify.LEFT,
    right: Annotation.Justify.RIGHT,
    center: Annotation.Justify.CENTER,
    centerStem: Annotation.Justify.CENTER_STEM,
  };

  static VerticalJustify = VerticalJustify;

  static VerticalJustifyString: Record<string, number> = {
    above: Annotation.VerticalJustify.TOP,
    top: Annotation.VerticalJustify.TOP,
    below: Annotation.VerticalJustify.BOTTOM,
    bottom: Annotation.VerticalJustify.BOTTOM,
    center: Annotation.VerticalJustify.CENTER,
    centerStem: Annotation.VerticalJustify.CENTER_STEM,
  };

  // Arrange annotations within a `ModifierContext`
  static format(annotations: Annotation[], state: ModifierContextState): boolean {
    if (!annotations || annotations.length === 0) return false;

    let width = 0;
    for (let i = 0; i < annotations.length; ++i) {
      let testWidth = 0;
      const annotation = annotations[i];
      const textFont = TextFont.getTextFontFromVexFontData({
        family: annotation.font.family,
        size: annotation.font.size,
        weight: 'normal',
      });
      // Calculate if the vertical extent will exceed a single line and adjust accordingly.
      const numLines = Math.floor(textFont.maxHeight / Flow.STAVE_LINE_DISTANCE) + 1;
      // Get the string width from the font metrics
      testWidth = textFont.getWidthForString(annotation.text);
      width = Math.max(width, testWidth);
      if (annotation.getPosition() === Modifier.Position.ABOVE) {
        annotation.setTextLine(state.top_text_line);
        state.top_text_line += numLines;
      } else {
        annotation.setTextLine(state.text_line);
        state.text_line += numLines;
      }
    }
    state.left_shift += width / 2;
    state.right_shift += width / 2;
    return true;
  }

  // ## Prototype Methods
  //
  // Annotations inherit from `Modifier` and is positioned correctly when
  // in a `ModifierContext`.
  // Create a new `Annotation` with the string `text`.
  constructor(text: string) {
    super();
    this.setAttribute('type', 'Annotation');

    this.text = text;
    this.justification = Annotation.Justify.CENTER;
    this.vert_justification = Annotation.VerticalJustify.TOP;
    this.font = {
      family: 'Arial',
      size: 10,
      weight: '',
    };

    // The default width is calculated from the text.
    this.setWidth(Flow.textWidth(text));
  }

  getCategory(): string {
    return Annotation.CATEGORY;
  }

  // Set font family, size, and weight. E.g., `Arial`, `10pt`, `Bold`.
  setFont(family: string, size: number, weight: string): this {
    this.font = { family, size, weight };
    return this;
  }

  // Set vertical position of text (above or below stave). `just` must be
  // a value in `Annotation.VerticalJustify`.
  setVerticalJustification(just: string | VerticalJustify): this {
    this.vert_justification = typeof just === 'string' ? Annotation.VerticalJustifyString[just] : just;
    return this;
  }

  // Get and set horizontal justification. `justification` is a value in
  // `Annotation.Justify`.
  getJustification(): Justify {
    return this.justification;
  }
  setJustification(just: string | Justify): this {
    this.justification = typeof just === 'string' ? Annotation.JustifyString[just] : just;
    return this;
  }

  // Render text beside the note.
  draw(): void {
    const ctx = this.checkContext();
    const note = this.checkAttachedNote();
    this.setRendered();

    const start = note.getModifierStartXY(Modifier.Position.ABOVE, this.index);

    // We're changing context parameters. Save current state.
    ctx.save();
    const classString = Object.keys(this.getAttribute('classes')).join(' ');
    ctx.openGroup(classString, this.getAttribute('id'));
    ctx.setFont(this.font.family, this.font.size, this.font.weight);
    const text_width = ctx.measureText(this.text).width;

    // Estimate text height to be the same as the width of an 'm'.
    //
    // This is a hack to work around the inability to measure text height
    // in HTML5 Canvas (and SVG).
    const text_height = ctx.measureText('m').width;
    let x;
    let y;

    if (this.justification === Annotation.Justify.LEFT) {
      x = start.x;
    } else if (this.justification === Annotation.Justify.RIGHT) {
      x = start.x - text_width;
    } else if (this.justification === Annotation.Justify.CENTER) {
      x = start.x - text_width / 2;
    } /* CENTER_STEM */ else {
      x = (note as StemmableNote).getStemX() - text_width / 2;
    }

    let stem_ext: Record<string, number> = {};
    let spacing = 0;
    const has_stem = note.hasStem();
    const stave = note.checkStave();

    // The position of the text varies based on whether or not the note
    // has a stem.
    if (has_stem) {
      stem_ext = (note as StemmableNote).checkStem().getExtents();
      spacing = stave.getSpacingBetweenLines();
    }

    if (this.vert_justification === Annotation.VerticalJustify.BOTTOM) {
      // HACK: We need to compensate for the text's height since its origin
      // is bottom-right.
      y = stave.getYForBottomText(this.text_line + Flow.TEXT_HEIGHT_OFFSET_HACK);
      if (has_stem) {
        const stem_base = note.getStemDirection() === 1 ? stem_ext.baseY : stem_ext.topY;
        y = Math.max(y, stem_base + spacing * (this.text_line + 2));
      }
    } else if (this.vert_justification === Annotation.VerticalJustify.CENTER) {
      const yt = note.getYForTopText(this.text_line) - 1;
      const yb = stave.getYForBottomText(this.text_line);
      y = yt + (yb - yt) / 2 + text_height / 2;
    } else if (this.vert_justification === Annotation.VerticalJustify.TOP) {
      y = Math.min(stave.getYForTopText(this.text_line), note.getYs()[0] - 10);
      if (has_stem) {
        y = Math.min(y, stem_ext.topY - 5 - spacing * this.text_line);
      }
    } /* CENTER_STEM */ else {
      const extents = note.getStemExtents();
      y = extents.topY + (extents.baseY - extents.topY) / 2 + text_height / 2;
    }

    L('Rendering annotation: ', this.text, x, y);
    ctx.fillText(this.text, x, y);
    ctx.closeGroup();
    ctx.restore();
  }
}<|MERGE_RESOLUTION|>--- conflicted
+++ resolved
@@ -7,11 +7,7 @@
 //
 // See `tests/annotation_tests.js` for usage examples.
 
-<<<<<<< HEAD
-import { Vex } from './vex';
-=======
 import { RuntimeError, log } from './util';
->>>>>>> 268cd9a0
 import { Flow } from './tables';
 import { Modifier } from './modifier';
 import { TextFont } from './textfont';
@@ -22,14 +18,8 @@
 // To enable logging for this class. Set `Vex.Flow.Annotation.DEBUG` to `true`.
 function L(
   // eslint-disable-next-line
-<<<<<<< HEAD
-  ...args: any[]
-) {
-  if (Annotation.DEBUG) Vex.L('Vex.Flow.Annotation', args);
-=======
   ...args: any []) {
   if (Annotation.DEBUG) log('Vex.Flow.Annotation', args);
->>>>>>> 268cd9a0
 }
 
 enum Justify {
