<!DOCTYPE html>
<html>

<head>
  <title>VexFlow Tests</title>
  <style type="text/css">
    body {
      padding: 20px;
      font-family: Arial, sans-serif;
      font-size: 12px;
      color: #554;
      margin: 0px;
      height: 80%;
    }

    a {
      color: #554;
      text-decoration: none;
      border-bottom: dotted 2px;
    }

    a.button {
      color: green;
      background: #bfb;
      text-decoration: none;
      padding: 5px;
      margin: 2px;
      border: 5px solid #aea;
    }

    div#error {
      width: 60%;
      padding: 10px;
      color: red;
      background: #faa;
      border: 15px solid #d99;
    }

    div.testcanvas {
      font-family: Arial, sans-serif;
      font-size: 18px;
      padding: 10px;
      color: #554;
    }

    div.testcanvas .vex-tabdiv {
      background: #eed;
      padding: 10px;
      border: 10px solid #ddc;
    }

    div.testcanvas .name {
      font-family: Arial, sans-serif;
      font-size: 18px;
      padding: 10px;
      color: #554;
    }

  </style>

  <!-- VexFlow Sources -->
  <script src="../src/header.js"></script>
  <script src="../src/vex.js"></script>
  <script src="../src/flow.js"></script>
  <script src="../src/fraction.js"></script>
  <script src="../src/fonts/vexflow_font.js"></script>
  <script src="../src/glyph.js"></script>
  <script src="../src/tables.js"></script>
  <script src="../src/stave.js"></script>
  <script src="../src/staveconnector.js"></script>
  <script src="../src/tabstave.js"></script>
  <script src="../src/voice.js"></script>
  <script src="../src/voicegroup.js"></script>
  <script src="../src/modifier.js"></script>
  <script src="../src/modifiercontext.js"></script>
  <script src="../src/accidental.js"></script>
  <script src="../src/dot.js"></script>
  <script src="../src/tickcontext.js"></script>
  <script src="../src/tickable.js"></script>
  <script src="../src/note.js"></script>
  <script src="../src/bend.js"></script>
  <script src="../src/stavenote.js"></script>
  <script src="../src/tabnote.js"></script>
  <script src="../src/barnote.js"></script>
  <script src="../src/ghostnote.js"></script>
  <script src="../src/formatter.js"></script>
  <script src="../src/stavetie.js"></script>
  <script src="../src/stavehairpin.js"></script>
  <script src="../src/tabtie.js"></script>
  <script src="../src/tabslide.js"></script>
  <script src="../src/beam.js"></script>
  <script src="../src/vibrato.js"></script>
  <script src="../src/annotation.js"></script>
  <script src="../src/tuning.js"></script>
  <script src="../src/stavemodifier.js"></script>
  <script src="../src/keysignature.js"></script>
  <script src="../src/timesignature.js"></script>
  <script src="../src/clef.js"></script>
  <script src="../src/music.js"></script>
  <script src="../src/keymanager.js"></script>
  <script src="../src/renderer.js"></script>
  <script src="../src/stavebarline.js"></script>
  <script src="../src/stavevolta.js"></script>
  <script src="../src/staverepetition.js"></script>
  <script src="../src/stavesection.js"></script>
  <script src="../src/stavetempo.js"></script>
  <script src="../src/articulation.js"></script>
  <script src="../src/tremolo.js"></script>
  <script src="../src/raphaelcontext.js"></script>
  <script src="../src/tuplet.js"></script>

  <!-- Compiled Source -->
  <script src="../vexflow.js"></script>

  <!-- VexTab Source -->
  <script src="../vextab/vextab.js"></script>

  <!-- Test Sources -->
  <link rel="stylesheet" href="support/qunit.css"
    type="text/css" media="screen" />
  <script src="support/jquery.js"></script>
  <script src="support/qunit.js"></script>
  <script src="support/raphael.js"></script>
  <script src="vexflow_test_helpers.js"></script>
  <script src="mocks.js"></script>
  <script src="stave_tests.js"></script>
  <script src="tabstave_tests.js"></script>
  <script src="voice_tests.js"></script>
  <script src="stavenote_tests.js"></script>
  <script src="tabnote_tests.js"></script>
  <script src="tickcontext_tests.js"></script>
  <script src="modifier_tests.js"></script>
  <script src="accidental_tests.js"></script>
  <script src="dot_tests.js"></script>
  <script src="bend_tests.js"></script>
  <script src="formatter_tests.js"></script>
  <script src="stavetie_tests.js"></script>
  <script src="tabtie_tests.js"></script>
  <script src="tabslide_tests.js"></script>
  <script src="beam_tests.js"></script>
  <script src="vibrato_tests.js"></script>
  <script src="annotation_tests.js"></script>
  <script src="tuning_tests.js"></script>
  <script src="keysignature_tests.js"></script>
  <script src="timesignature_tests.js"></script>
  <script src="clef_tests.js"></script>
  <script src="music_tests.js"></script>
  <script src="keymanager_tests.js"></script>
  <script src="articulation_tests.js"></script>
  <script src="staveconnector_tests.js"></script>
  <script src="percussion_tests.js"></script>
  <script src="key_clef_tests.js"></script>
  <script src="stavehairpin_tests.js"></script>
<<<<<<< HEAD
  <script src="rhythm_tests.js"></script>
=======
>>>>>>> bc6c51e1
  <script src="tuplet_tests.js"></script>
  <script src="../vextab/vextab_tests.js"></script>

  <script>
    $(function() {
      Vex.Flow.Test.Stave.Start();
      Vex.Flow.Test.TabStave.Start();
      Vex.Flow.Test.Voice.Start();
      Vex.Flow.Test.StaveNote.Start();
      Vex.Flow.Test.TabNote.Start();
      Vex.Flow.Test.TickContext.Start();
      Vex.Flow.Test.ModifierContext.Start();
      Vex.Flow.Test.Accidental.Start();
      Vex.Flow.Test.Dot.Start();
      Vex.Flow.Test.Bend.Start();
      Vex.Flow.Test.Formatter.Start();
      Vex.Flow.Test.Clef.Start();
      Vex.Flow.Test.KeySignature.Start();
      Vex.Flow.Test.TimeSignature.Start();
      Vex.Flow.Test.StaveTie.Start();
      Vex.Flow.Test.TabTie.Start();
      Vex.Flow.Test.TabSlide.Start();
      Vex.Flow.Test.Beam.Start();
      Vex.Flow.Test.Vibrato.Start();
      Vex.Flow.Test.Annotation.Start();
      Vex.Flow.Test.VexTab.Start();
      Vex.Flow.Test.Tuning.Start();
      Vex.Flow.Test.Music.Start();
      Vex.Flow.Test.KeyManager.Start();
      Vex.Flow.Test.Articulation.Start();
      Vex.Flow.Test.StaveConnector.Start();
      Vex.Flow.Test.Percussion.Start();
      Vex.Flow.Test.ClefKeySignature.Start();
      Vex.Flow.Test.StaveHairpin.Start();
<<<<<<< HEAD
      Vex.Flow.Test.Rhythm.Start();
=======
>>>>>>> bc6c51e1
      Vex.Flow.Test.Tuplet.Start();
    });
  </script>
</head>

<body>
  <div style="text-align: center;">
    <h1 id="qunit-header">VexFlow Tests</h1>
    <h2 id="qunit-banner"></h2>
    <h2 id="qunit-userAgent"></h2>
    <ol id="qunit-tests"></ol>

    <div id="vexflow_testoutput"></div>

    <p> Version 0.1 by <a href="http://0xfe.blogspot.com">0xfe</a> </p>
  </div>
</body>

</html><|MERGE_RESOLUTION|>--- conflicted
+++ resolved
@@ -151,10 +151,7 @@
   <script src="percussion_tests.js"></script>
   <script src="key_clef_tests.js"></script>
   <script src="stavehairpin_tests.js"></script>
-<<<<<<< HEAD
   <script src="rhythm_tests.js"></script>
-=======
->>>>>>> bc6c51e1
   <script src="tuplet_tests.js"></script>
   <script src="../vextab/vextab_tests.js"></script>
 
@@ -189,10 +186,7 @@
       Vex.Flow.Test.Percussion.Start();
       Vex.Flow.Test.ClefKeySignature.Start();
       Vex.Flow.Test.StaveHairpin.Start();
-<<<<<<< HEAD
       Vex.Flow.Test.Rhythm.Start();
-=======
->>>>>>> bc6c51e1
       Vex.Flow.Test.Tuplet.Start();
     });
   </script>
