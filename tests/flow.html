<<<<<<< HEAD
<!DOCTYPE html>
=======
<!DOCTYPE HTML>
>>>>>>> 1bb15302
<html>

<head>
  <title>VexFlow Tests</title>
  <style type="text/css">
    body {
      padding: 20px;
      font-family: Arial, sans-serif;
      font-size: 12px;
      color: #554;
      margin: 0px;
      height: 80%;
    }

    a {
      color: #554;
      text-decoration: none;
      border-bottom: dotted 2px;
    }

    a.button {
      color: #green;
      background: #bfb;
      text-decoration: none;
      padding: 5px;
      margin: 2px;
      border: 5px solid #aea;
    }

    div#error {
      width: 60%;
      padding: 10px;
      color: red;
      background: #faa;
      border: 15px solid #d99;
    }

    div.testcanvas {
      font-family: Arial, sans-serif;
      font-size: 18px;
      padding: 10px;
      color: #554;
    }

    div.testcanvas .vex-tabdiv {
      background: #eed;
      padding: 10px;
      border: 10px solid #ddc;
    }

    div.testcanvas .name {
      font-family: Arial, sans-serif;
      font-size: 18px;
      padding: 10px;
      color: #554;
    }

  </style>

  <!-- VexFlow Sources -->
  <script src="../src/vex.js"></script>
  <script src="../src/flow.js"></script>
  <script src="../src/fonts/vexflow_font.js"></script>
  <script src="../src/glyph.js"></script>
  <script src="../src/tables.js"></script>
  <script src="../src/stave.js"></script>
  <script src="../src/staveconnector.js"></script>
  <script src="../src/tabstave.js"></script>
  <script src="../src/voice.js"></script>
  <script src="../src/modifier.js"></script>
  <script src="../src/modifiercontext.js"></script>
  <script src="../src/accidental.js"></script>
  <script src="../src/dot.js"></script>
  <script src="../src/tickcontext.js"></script>
  <script src="../src/tickable.js"></script>
  <script src="../src/note.js"></script>
  <script src="../src/bend.js"></script>
  <script src="../src/stavenote.js"></script>
  <script src="../src/tabnote.js"></script>
  <script src="../src/barnote.js"></script>
  <script src="../src/ghostnote.js"></script>
  <script src="../src/formatter.js"></script>
  <script src="../src/stavetie.js"></script>
  <script src="../src/tabtie.js"></script>
  <script src="../src/tabslide.js"></script>
  <script src="../src/beam.js"></script>
  <script src="../src/vibrato.js"></script>
  <script src="../src/annotation.js"></script>
  <script src="../src/tuning.js"></script>
  <script src="../src/stavemodifier.js"></script>
  <script src="../src/keysignature.js"></script>
  <script src="../src/timesignature.js"></script>
  <script src="../src/clef.js"></script>
  <script src="../src/music.js"></script>
  <script src="../src/keymanager.js"></script>
  <script src="../src/renderer.js"></script>
  <script src="../src/raphaelcontext.js"></script>

  <!-- Compiled Source -->
  <script src="../vexflow.js"></script>

  <!-- VexTab Source -->
  <script src="../vextab/vextab.js"></script>

  <!-- Test Sources -->
  <link rel="stylesheet" href="support/qunit.css"
    type="text/css" media="screen" />
  <script src="support/jquery.js"></script>
  <script src="support/qunit.js"></script>
  <script src="support/raphael.js"></script>
  <script src="vexflow_test_helpers.js"></script>
  <script src="mocks.js"></script>
  <script src="stave_tests.js"></script>
  <script src="tabstave_tests.js"></script>
  <script src="voice_tests.js"></script>
  <script src="stavenote_tests.js"></script>
  <script src="tabnote_tests.js"></script>
  <script src="tickcontext_tests.js"></script>
  <script src="modifier_tests.js"></script>
  <script src="accidental_tests.js"></script>
  <script src="dot_tests.js"></script>
  <script src="bend_tests.js"></script>
  <script src="formatter_tests.js"></script>
  <script src="stavetie_tests.js"></script>
  <script src="tabtie_tests.js"></script>
  <script src="tabslide_tests.js"></script>
  <script src="beam_tests.js"></script>
  <script src="vibrato_tests.js"></script>
  <script src="annotation_tests.js"></script>
  <script src="tuning_tests.js"></script>
  <script src="keysignature_tests.js"></script>
  <script src="timesignature_tests.js"></script>
  <script src="clef_tests.js"></script>
  <script src="music_tests.js"></script>
  <script src="keymanager_tests.js"></script>
  <script src="../vextab/vextab_tests.js"></script>

  <script>
    $(function() {
      Vex.Flow.Test.Stave.Start();
      Vex.Flow.Test.TabStave.Start();
      Vex.Flow.Test.Voice.Start();
      Vex.Flow.Test.StaveNote.Start();
      Vex.Flow.Test.TabNote.Start();
      Vex.Flow.Test.TickContext.Start();
      Vex.Flow.Test.ModifierContext.Start();
      Vex.Flow.Test.Accidental.Start();
      Vex.Flow.Test.Dot.Start();
      Vex.Flow.Test.Bend.Start();
      Vex.Flow.Test.Formatter.Start();
      Vex.Flow.Test.Clef.Start();
      Vex.Flow.Test.KeySignature.Start();
      Vex.Flow.Test.TimeSignature.Start();
      Vex.Flow.Test.StaveTie.Start();
      Vex.Flow.Test.TabTie.Start();
      Vex.Flow.Test.TabSlide.Start();
      Vex.Flow.Test.Beam.Start();
      Vex.Flow.Test.Vibrato.Start();
      Vex.Flow.Test.Annotation.Start();
      Vex.Flow.Test.VexTab.Start();
      Vex.Flow.Test.Tuning.Start();
      Vex.Flow.Test.Music.Start();
      Vex.Flow.Test.KeyManager.Start();
    });
  </script>
</head>

<body>
  <h1 id="qunit-header">VexFlow Tests</h1>
  <h2 id="qunit-banner"></h2>
  <h2 id="qunit-userAgent"></h2>
  <ol id="qunit-tests"></ol>

  <div id="vexflow_testoutput"></div>

  <p> Version 0.1 by <a href="http://0xfe.blogspot.com">0xfe</a> </p>
</body>

</html><|MERGE_RESOLUTION|>--- conflicted
+++ resolved
@@ -1,8 +1,4 @@
-<<<<<<< HEAD
 <!DOCTYPE html>
-=======
-<!DOCTYPE HTML>
->>>>>>> 1bb15302
 <html>
 
 <head>
