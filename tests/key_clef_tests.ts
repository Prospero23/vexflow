--- conflicted
+++ resolved
@@ -5,12 +5,9 @@
 //
 
 import { KeySignature } from 'keysignature';
-<<<<<<< HEAD
+import { ContextBuilder } from 'renderer';
+import { Tables } from 'tables';
 import { Glyph } from 'glyph';
-import { Tables } from 'tables';
-=======
-import { ContextBuilder } from 'renderer';
->>>>>>> 22190f99
 import { Stave } from 'stave';
 
 import { MAJOR_KEYS, MINOR_KEYS, TestOptions, VexFlowTests } from './vexflow_test_helpers';
