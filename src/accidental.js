--- conflicted
+++ resolved
@@ -14,17 +14,7 @@
 import { Fraction } from './fraction';
 import { Music } from './music';
 import { Modifier } from './modifier';
-<<<<<<< HEAD
-import './glyph';
-=======
 import { Glyph } from './glyph';
-
-export var Accidental = (function(){
-  function Accidental(type) {
-    if (arguments.length > 0) this.init(type);
-  }
-  Accidental.CATEGORY = "accidentals";
->>>>>>> ee2565a5
 
 // An `Accidental` inherits from `Modifier`, and is formatted within a
 // `ModifierContext`.
@@ -298,107 +288,7 @@
     var colission = (Math.abs(clearance) < clearance_required);
     L("Line_1, Line_2, Collision: ", line_1.line, line_2.line, colission);
     return(colission);
-<<<<<<< HEAD
-  }
-=======
-  };
-
-  // ## Prototype Methods
-  //
-  // An `Accidental` inherits from `Modifier`, and is formatted within a
-  // `ModifierContext`.
-  Vex.Inherit(Accidental, Modifier, {
-    // Create accidental. `type` can be a value from the
-    // `Vex.Flow.accidentalCodes.accidentals` table in `tables.js`. For
-    // example: `#`, `##`, `b`, `n`, etc.
-    init: function(type) {
-      Accidental.superclass.init.call(this);
-      L("New accidental: ", type);
-
-      this.note = null;
-      // The `index` points to a specific note in a chord.
-      this.index = null;
-      this.type = type;
-      this.position = Modifier.Position.LEFT;
-
-      this.render_options = {
-        // Font size for glyphs
-        font_scale: 38,
-
-        // Length of stroke across heads above or below the stave.
-        stroke_px: 3
-      };
-
-      this.accidental = Flow.accidentalCodes(this.type);
-      if (!this.accidental) throw new Vex.RERR("ArgumentError", "Unknown accidental type: " + type);
-
-      // Cautionary accidentals have parentheses around them
-      this.cautionary = false;
-      this.paren_left = null;
-      this.paren_right = null;
-
-      // Initial width is set from table.
-      this.setWidth(this.accidental.width);
-    },
-
-    // Attach this accidental to `note`, which must be a `StaveNote`.
-    setNote: function(note){
-      if (!note) throw new Vex.RERR("ArgumentError", "Bad note value: " + note);
-      this.note = note;
-
-      // Accidentals attached to grace notes are rendered smaller.
-      if (this.note.getCategory() === 'gracenotes') {
-        this.render_options.font_scale = 25;
-        this.setWidth(this.accidental.gracenote_width);
-      }
-    },
-
-    // If called, draws parenthesis around accidental.
-    setAsCautionary: function() {
-      this.cautionary = true;
-      this.render_options.font_scale = 28;
-      this.paren_left = Flow.accidentalCodes("{");
-      this.paren_right = Flow.accidentalCodes("}");
-      var width_adjust = (this.type == "##" || this.type == "bb") ? 6 : 4;
-
-      // Make sure `width` accomodates for parentheses.
-      this.setWidth(this.paren_left.width + this.accidental.width + this.paren_right.width - width_adjust);
-      return this;
-    },
-
-    // Render accidental onto canvas.
-    draw: function() {
-      if (!this.context) throw new Vex.RERR("NoContext",
-        "Can't draw accidental without a context.");
-      if (!(this.note && (this.index != null))) throw new Vex.RERR("NoAttachedNote",
-        "Can't draw accidental without a note and index.");
-
-      // Figure out the start `x` and `y` coordinates for this note and index.
-      var start = this.note.getModifierStartXY(this.position, this.index);
-      var acc_x = ((start.x + this.x_shift) - this.width);
-      var acc_y = start.y + this.y_shift;
-      L("Rendering: ", this.type, acc_x, acc_y);
-
-      if (!this.cautionary) {
-        // Render the accidental alone.
-        Glyph.renderGlyph(this.context, acc_x, acc_y,
-                             this.render_options.font_scale, this.accidental.code);
-      } else {
-        // Render the accidental in parentheses.
-        acc_x += 3;
-        Glyph.renderGlyph(this.context, acc_x, acc_y,
-                             this.render_options.font_scale, this.paren_left.code);
-        acc_x += 2;
-        Glyph.renderGlyph(this.context, acc_x, acc_y,
-                             this.render_options.font_scale, this.accidental.code);
-        acc_x += this.accidental.width - 2;
-        if (this.type == "##" || this.type == "bb") acc_x -= 2;
-        Glyph.renderGlyph(this.context, acc_x, acc_y,
-                             this.render_options.font_scale, this.paren_right.code);
-      }
-    }
-  });
->>>>>>> ee2565a5
+  }
 
   // Use this method to automatically apply accidentals to a set of `voices`.
   // The accidentals will be remembered between all the voices provided.
