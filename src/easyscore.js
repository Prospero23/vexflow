// [VexFlow](http://vexflow.com) - Copyright (c) Mohit Muthanna 2010.
//
// This class implements a parser for a simple language to generate
// VexFlow objects.

import { Vex } from './vex';
import { StaveNote } from './stavenote';
import { Parser } from './parser';
import { Articulation } from './articulation';

// To enable logging for this class. Set `Vex.Flow.EasyScore.DEBUG` to `true`.
function L(...args) { if (EasyScore.DEBUG) Vex.L('Vex.Flow.EasyScore', args); }

export const X = Vex.MakeException('EasyScoreError');

class Grammar {
  constructor(builder) {
    this.builder = builder;
  }

  begin() { return this.LINE; }

  LINE() {
    return {
      expect: [this.PIECE, this.PIECES, this.EOL],
    };
  }
  PIECE() {
    return {
      expect: [this.CHORDORNOTE, this.PARAMS],
      run: () => this.builder.commitPiece(),
    };
  }
  PIECES() {
    return {
      expect: [this.COMMA, this.PIECE],
      zeroOrMore: true,
    };
  }
  PARAMS() {
    return {
      expect: [this.DURATION, this.TYPE, this.DOTS, this.OPTS],
    };
  }
  CHORDORNOTE() {
    return {
      expect: [this.CHORD, this.SINGLENOTE],
      or: true,
    };
  }
  CHORD() {
    return {
      expect: [this.LPAREN, this.NOTES, this.RPAREN],
      run: (state) => this.builder.addChord(state.matches[1]),
    };
  }
  NOTES() {
    return {
      expect: [this.NOTE],
      oneOrMore: true,
    };
  }
  NOTE() {
    return {
      expect: [this.NOTENAME, this.ACCIDENTAL, this.OCTAVE],
    };
  }
  SINGLENOTE() {
    return {
      expect: [this.NOTENAME, this.ACCIDENTAL, this.OCTAVE],
      run: (state) =>
        this.builder.addSingleNote(state.matches[0], state.matches[1], state.matches[2]),
    };
  }
  ACCIDENTAL() {
    return {
      expect: [this.ACCIDENTALS],
      maybe: true,
    };
  }
  DOTS() {
    return {
      expect: [this.DOT],
      zeroOrMore: true,
      run: (state) => this.builder.setNoteDots(state.matches[0]),
    };
  }
  TYPE() {
    return {
      expect: [this.SLASH, this.MAYBESLASH, this.TYPES],
      maybe: true,
      run: (state) => this.builder.setNoteType(state.matches[2]),
    };
  }
  DURATION() {
    return {
      expect: [this.SLASH, this.DURATIONS],
      maybe: true,
      run: (state) => this.builder.setNoteDuration(state.matches[1]),
    };
  }
  OPTS() {
    return {
      expect: [this.LBRACKET, this.KEYVAL, this.KEYVALS, this.RBRACKET],
      maybe: true,
    };
  }
  KEYVALS() {
    return {
      expect: [this.COMMA, this.KEYVAL],
      zeroOrMore: true,
    };
  }
  KEYVAL() {
    const unquote = (str) => str.slice(1, -1);

    return {
      expect: [this.KEY, this.EQUALS, this.VAL],
      run: (state) => this.builder.addNoteOption(state.matches[0], unquote(state.matches[2])),
    };
  }
  VAL()  {
    return {
      expect: [this.SVAL, this.DVAL],
      or: true,
    };
  }

  KEY()         { return { token: '[a-zA-Z][a-zA-Z0-9]*' }; }
  DVAL()        { return { token: '["][^"]*["]' }; }
  SVAL()        { return { token: "['][^']*[']" }; }
  NOTENAME()    { return { token: '[a-gA-G]' }; }
  OCTAVE()      { return { token: '[0-9]+' }; }
  ACCIDENTALS() { return { token: 'bbs|bb|bss|bs|b|db|d|##|#|n|\\+\\+-|\\+-|\\+\\+|\\+' }; }
  DURATIONS()   { return { token: '[0-9whq]+' }; }
  TYPES()       { return { token: '[rRsSxX]' }; }
  LPAREN()      { return { token: '[(]' }; }
  RPAREN()      { return { token: '[)]' }; }
  COMMA()       { return { token: '[,]' }; }
  DOT()         { return { token: '[.]' }; }
  SLASH()       { return { token: '[/]' }; }
  MAYBESLASH()  { return { token: '[/]?' }; }
  EQUALS()      { return { token: '[=]' }; }
  LBRACKET()    { return { token: '\\[' }; }
  RBRACKET()    { return { token: '\\]' }; }
  EOL()         { return { token: '$' }; }
}

class Builder {
  constructor(factory) {
    this.factory = factory;
    this.commitHooks = [];
    this.reset();
  }

  reset(options = {}) {
    this.options = {
      stem: 'auto',
      clef: 'treble',
    };
    this.elements = {
      notes: [],
      accidentals: [],
    };
    this.rollingDuration = '8';
    this.resetPiece();
    Object.assign(this.options, options);
  }

  getFactory() { return this.factory; }

  getElements() { return this.elements; }

  addCommitHook(commitHook) {
    this.commitHooks.push(commitHook);
  }

  resetPiece() {
    L('resetPiece');
    this.piece = {
      chord: [],
      duration: this.rollingDuration,
      dots: 0,
      type: undefined,
      options: {},
    };
  }

  setNoteDots(dots) {
    L('setNoteDots:', dots);
    if (dots) this.piece.dots = dots.length;
  }

  setNoteDuration(duration) {
    L('setNoteDuration:', duration);
    this.rollingDuration = this.piece.duration = duration || this.rollingDuration;
  }

  setNoteType(type) {
    L('setNoteType:', type);
    if (type) this.piece.type = type;
  }

  addNoteOption(key, value) {
    L('addNoteOption: key:', key, 'value:', value);
    this.piece.options[key] = value;
  }

  addNote(key, accid, octave) {
    L('addNote:', key, accid, octave);
    this.piece.chord.push({ key, accid, octave });
  }

  addSingleNote(key, accid, octave) {
    L('addSingleNote:', key, accid, octave);
    this.addNote(key, accid, octave);
  }

  addChord(notes) {
    L('startChord');
    if (typeof(notes[0]) !== 'object') {
      this.addSingleNote(notes[0]);
    } else {
      notes.forEach(n => {
        if (n) this.addNote(...n);
      });
    }
    L('endChord');
  }

  commitPiece() {
    L('commitPiece');
    const { factory } = this;

    if (!factory) return;

    const options = Object.assign({}, this.options, this.piece.options);
    const { stem, clef } = options;
    const autoStem = stem.toLowerCase() === 'auto';
    const stemDirection = !autoStem && stem.toLowerCase() === 'up'
      ? StaveNote.STEM_UP
      : StaveNote.STEM_DOWN;

    // Build StaveNotes.
    const { chord, duration, dots, type } = this.piece;
    const keys = chord.map(note => note.key + '/' + note.octave);
    const note = factory.StaveNote({
      keys,
      duration,
      dots,
      type,
      clef,
      auto_stem: autoStem,
    });
    if (!autoStem) note.setStemDirection(stemDirection);

    // Attach accidentals.
    const accids = chord.map(note => note.accid || null);
    accids.forEach((accid, i) => {
      if (accid) note.addAccidental(i, factory.Accidental({ type: accid }));
    });

    // Attach dots.
    for (let i = 0; i < dots; i++) note.addDotToAll();

    this.commitHooks.forEach(fn => fn(options, note, this));

    this.elements.notes.push(note);
    this.elements.accidentals.concat(accids);
    this.resetPiece();
  }
}

function setId({ id }, note) {
  if (id === undefined) return;

  note.setAttribute('id', id);
}


function setClass(options, note) {
  if (!options.class) return;

  const commaSeparatedRegex = /\s*,\s*/;

  options.class
    .split(commaSeparatedRegex)
    .forEach(className => note.addClass(className));
}

export class EasyScore {
  constructor(options = {}) {
    this.setOptions(options);
    this.defaults = {
      clef: 'treble',
      time: '4/4',
      stem: 'auto',
    };
  }

  set(defaults) {
    Object.assign(this.defaults, defaults);
    return this;
  }

  setOptions(options) {
    this.options = Object.assign({
      factory: null,
      builder: null,
<<<<<<< HEAD
      commitHooks: [
        setId,
        setClass,
        Articulation.easyScoreHook,
      ],
=======
      throwOnError: false,
>>>>>>> c7c2e180
    }, options);

    this.factory = this.options.factory;
    this.builder = this.options.builder || new Builder(this.factory);
    this.grammar = new Grammar(this.builder);
    this.parser = new Parser(this.grammar);
<<<<<<< HEAD
    this.options.commitHooks.forEach(commitHook => this.addCommitHook(commitHook));
=======
    return this;
>>>>>>> c7c2e180
  }

  setContext(context) {
    if (this.factory) this.factory.setContext(context);
    return this;
  }

  parse(line, options = {}) {
    this.builder.reset(options);
    const result = this.parser.parse(line);
    if (!result.success && this.options.throwOnError) {
      throw new X('Error parsing line: ' + line, result);
    }
    return result;
  }

  beam(notes, options = {}) {
    this.factory.Beam({ notes, options });
    return notes;
  }

  tuplet(notes, options = {}) {
    this.factory.Tuplet({ notes, options });
    return notes;
  }

  notes(line, options = {}) {
    options = Object.assign({ clef: this.defaults.clef, stem: this.defaults.stem }, options);
    this.parse(line, options);
    return this.builder.getElements().notes;
  }

  voice(notes, voiceOptions) {
    voiceOptions = Object.assign({ time: this.defaults.time }, voiceOptions);
    return this.factory.Voice(voiceOptions).addTickables(notes);
  }

  addCommitHook(commitHook) {
    return this.builder.addCommitHook(commitHook);
  }
}<|MERGE_RESOLUTION|>--- conflicted
+++ resolved
@@ -307,26 +307,20 @@
     this.options = Object.assign({
       factory: null,
       builder: null,
-<<<<<<< HEAD
       commitHooks: [
         setId,
         setClass,
         Articulation.easyScoreHook,
       ],
-=======
       throwOnError: false,
->>>>>>> c7c2e180
     }, options);
 
     this.factory = this.options.factory;
     this.builder = this.options.builder || new Builder(this.factory);
     this.grammar = new Grammar(this.builder);
     this.parser = new Parser(this.grammar);
-<<<<<<< HEAD
     this.options.commitHooks.forEach(commitHook => this.addCommitHook(commitHook));
-=======
     return this;
->>>>>>> c7c2e180
   }
 
   setContext(context) {
