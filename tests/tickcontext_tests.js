/**
 * VexFlow - TickContext Tests
 * Copyright Mohit Muthanna 2010 <mohit@muthanna.com>
 */

Vex.Flow.Test.TickContext = {}

Vex.Flow.Test.TickContext.Start = function() {
  module("TickContext");
  test("Current Tick Test", Vex.Flow.Test.TickContext.currentTick);
  test("Tracking Test", Vex.Flow.Test.TickContext.tracking);
}

Vex.Flow.Test.TickContext.currentTick = function() {
  var tc = new Vex.Flow.TickContext();
<<<<<<< HEAD
  equal(tc.getCurrentTick(), 0, "New tick context has no ticks");
=======
  equals(tc.getCurrentTick().value(), 0, "New tick context has no ticks");
>>>>>>> bc6c51e1
}

Vex.Flow.Test.TickContext.tracking = function() {
  function createTickable() {
    return new Vex.Flow.Test.MockTickable(Vex.Flow.Test.TIME4_4);
  }

  var R = Vex.Flow.RESOLUTION;
  var BEAT = 1 * R / 4;

  var tickables = [
    createTickable().setTicks(BEAT).setWidth(10),
    createTickable().setTicks(BEAT * 2).setWidth(20),
    createTickable().setTicks(BEAT).setWidth(30)
  ];

  var tc = new Vex.Flow.TickContext();
  tc.setPadding(0);

  tc.addTickable(tickables[0]);
<<<<<<< HEAD
  equal(tc.getMaxTicks(), BEAT);

  tc.addTickable(tickables[1]);
  equal(tc.getMaxTicks(), BEAT * 2);

  tc.addTickable(tickables[2]);
  equal(tc.getMaxTicks(), BEAT * 2);
=======
  equals(tc.getMaxTicks().value(), BEAT);

  tc.addTickable(tickables[1]);
  equals(tc.getMaxTicks().value(), BEAT * 2);

  tc.addTickable(tickables[2]);
  equals(tc.getMaxTicks().value(), BEAT * 2);
>>>>>>> bc6c51e1

  equal(tc.getWidth(), 0);
  tc.preFormat();
  equal(tc.getWidth(), 30);
}<|MERGE_RESOLUTION|>--- conflicted
+++ resolved
@@ -13,11 +13,7 @@
 
 Vex.Flow.Test.TickContext.currentTick = function() {
   var tc = new Vex.Flow.TickContext();
-<<<<<<< HEAD
-  equal(tc.getCurrentTick(), 0, "New tick context has no ticks");
-=======
-  equals(tc.getCurrentTick().value(), 0, "New tick context has no ticks");
->>>>>>> bc6c51e1
+  equal(tc.getCurrentTick().value(), 0, "New tick context has no ticks");
 }
 
 Vex.Flow.Test.TickContext.tracking = function() {
@@ -38,23 +34,13 @@
   tc.setPadding(0);
 
   tc.addTickable(tickables[0]);
-<<<<<<< HEAD
-  equal(tc.getMaxTicks(), BEAT);
+  equal(tc.getMaxTicks().value(), BEAT);
 
   tc.addTickable(tickables[1]);
-  equal(tc.getMaxTicks(), BEAT * 2);
+  equal(tc.getMaxTicks().value(), BEAT * 2);
 
   tc.addTickable(tickables[2]);
-  equal(tc.getMaxTicks(), BEAT * 2);
-=======
-  equals(tc.getMaxTicks().value(), BEAT);
-
-  tc.addTickable(tickables[1]);
-  equals(tc.getMaxTicks().value(), BEAT * 2);
-
-  tc.addTickable(tickables[2]);
-  equals(tc.getMaxTicks().value(), BEAT * 2);
->>>>>>> bc6c51e1
+  equal(tc.getMaxTicks().value(), BEAT * 2);
 
   equal(tc.getWidth(), 0);
   tc.preFormat();
