--- conflicted
+++ resolved
@@ -37,21 +37,13 @@
       }
 
       // Support a query param to choose which VexFlow version to load.
-<<<<<<< HEAD
       // ver=(build/cjs | reference | releases | etc...)
       // If omitted, `ver` defaults to 'build/cjs'.
-      // `ver` can also specify a version hosted on unpkg.com:
-      // ver=unpkg@3.0.9  or  ver=unpkg@1.2.77
-      // See: https://unpkg.com/vexflow@3.0.9/releases/vexflow-debug.js
-=======
-      // ver=(build|reference|releases|etc...)
-      // If omitted, `ver` defaults to 'build'.
       // `ver` can also specify a version hosted on unpkg.com / jsdelivr.com:
       // ver=unpkg@3.0.9     => https://unpkg.com/vexflow@3.0.9/releases/vexflow-debug.js
       // ver=unpkg@1.2.77    => https://unpkg.com/vexflow@1.2.77/releases/vexflow-debug.js
       // ver=jsdelivr@4.0.0  => https://cdn.jsdelivr.net/npm/vexflow@4.0.0/build/vexflow-debug.js
       // ver=jsdelivr@1.2.90 => https://cdn.jsdelivr.net/npm/vexflow@1.2.90/releases/vexflow-debug.js
->>>>>>> 2b0e4c35
       const params = new URLSearchParams(window.location.search);
       const ver = params.get('ver') ?? 'build/cjs';
 
